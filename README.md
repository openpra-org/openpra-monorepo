# OpenPRA Monorepo

## Getting Started

<<<<<<< HEAD
You need `node` installed. To install pnpm using npm:
```shell
npm install --global pnpm
```

To install dependencies:
```shell
pnpm install
```

If you are facing dependency issues then use --shamefully-hoist flag:
```shell
pnpm install --shamefully-hoist=true
```
=======
You need `pnpm`, `nvm`, and `node` installed.
>>>>>>> 23d32347

### Installing PNPM
#### On Windows
```shell
winget install pnpm
```
#### On MacOS
Ensure that you have [Homebrew](https://brew.sh) installed. 
If not, run this script in Terminal `/bin/bash -c "$(curl -fsSL https://raw.githubusercontent.com/Homebrew/install/master/install.sh)"`
Finally, install pnpm
```shell
brew install pnpm
```
#### On Linux
You don't need instructions do you big boy. DuckDuckGo it if you do.

### Installing NVM
#### On Windows
* Download and install [nvm-setup.exe](https://github.com/coreybutler/nvm/releases)
* Logout then login to add nvm and pnpm to your PowerShell `PATH`

### Installing Node
* We are sticking with `v20.2.0` since it will have [LTS support](https://nodejs.dev/en/about/releases/) `10/2023` through `06/2025`.
```shell
nvm install 20.2.0
nvm use 20.2.0
```

### Setup
```shell
pnpm setup
pnpm install --shamefully-hoist=true
pnpm install --global nx@16.3.1 #you could also try nx@latest but ymmv
```
* On Windows, if you're unable to run `nx` post-install, set the following script execution policy in PowerShell. 
* IMPORTANT!!!: You will have to run this script everytime you open a PowerShell for development.
```shell
Set-ExecutionPolicy -ExecutionPolicy Bypass -Scope Process
```

### For Development: Serve frontend & backend 
```shell
nx serve frontend-web-editor
nx serve web-backend
```
Or, serve together
```shell
nx run-many -t serve
```

### For Deployment: Build frontend & backend
```shell
nx build web-editor
nx build web-backend
```
Or in parallel
```shell
nx run-many -t build
```

### Updating dependencies
```shell
npm i -g npm-check-updates
ncu -u
```<|MERGE_RESOLUTION|>--- conflicted
+++ resolved
@@ -2,24 +2,7 @@
 
 ## Getting Started
 
-<<<<<<< HEAD
-You need `node` installed. To install pnpm using npm:
-```shell
-npm install --global pnpm
-```
-
-To install dependencies:
-```shell
-pnpm install
-```
-
-If you are facing dependency issues then use --shamefully-hoist flag:
-```shell
-pnpm install --shamefully-hoist=true
-```
-=======
 You need `pnpm`, `nvm`, and `node` installed.
->>>>>>> 23d32347
 
 ### Installing PNPM
 #### On Windows
