import { EuiButtonPropsForButton } from "@elastic/eui/src/components/button/button";
import React, { ReactElement, useEffect, useState } from "react";
import { EuiButton, EuiButtonIcon, EuiConfirmModal, EuiPopover } from "@elastic/eui";
import { EuiPopoverProps } from "@elastic/eui/src/components/popover/popover";

//props for button with popover
type ButtonWithPopoverPropsPartials = {
  popoverProps?: Partial<Omit<EuiPopoverProps, "button" | "focusTrapProps" | "closePopover" | "isOpen">>;
  buttonText?: JSX.Element | string;
  confirmDiscard?: boolean;
  isIcon?: boolean;
  iconType?: string;
  onRequestClose?: boolean;
}

export type ButtonWithPopoverProps = EuiButtonPropsForButton & ButtonWithPopoverPropsPartials;
<<<<<<< HEAD
export default function ButtonWithPopover({ iconType, children, buttonText, onRequestClose, isIcon, onClick, popoverProps, confirmDiscard, ...rest }: ButtonWithPopoverProps) {
=======

/**
 * 
 * @param onClick, an onClick function if desired
 * @param popoverContent optionally able to pass over an element to be in the popover
 * @param popoverProps optionally able to pass all the props for the popover 
 * @param confirmDiscard optionally boolean to allow for confirming discarding changes
 * @returns a button with a popover that displays
 */
export default function({ onClick, popoverProps, popoverContent, confirmDiscard, ...rest }: ButtonWithPopoverProps) {
>>>>>>> fc73753e

  const [isPopoverOpen, setIsPopoverOpen] = useState(false);
  const togglePopover = () => setIsPopoverOpen((isPopoverOpen) => !isPopoverOpen);
  const onButtonClick = (event: React.MouseEvent<HTMLButtonElement, MouseEvent>) => {
    event.preventDefault();
    togglePopover();
    if (onClick) {
      onClick(event)
    }
  }

  const button = isIcon ? <EuiButtonIcon {...rest} children={buttonText} iconType={iconType || "none"} onClick={onButtonClick} /> : <EuiButton {...rest} children={buttonText} iconType={iconType} onClick={onButtonClick} />;

  let modal: JSX.Element | null = null;
  const [isModalVisible, setIsModalVisible] = useState(false);
  let showModal = () => (setIsPopoverOpen(false));
  if(confirmDiscard) {
    /** Discard Confirmation Modal **/
    const closeModal = () => setIsModalVisible(false);
    showModal = () => setIsModalVisible(true);
    modal = isModalVisible ? (
      <EuiConfirmModal
        title="Discard changes?"
        onCancel={closeModal}
        onConfirm={() => {
          closeModal();
          setIsPopoverOpen(false);
        }}
        cancelButtonText="Keep editing"
        confirmButtonText="Discard changes"
        defaultFocusedButton="cancel"
        buttonColor="danger"
      >
        <p>Unsaved changes will be lost.</p>
      </EuiConfirmModal>
    ) : null;
  }

  if(onRequestClose && isPopoverOpen) {
    setIsPopoverOpen(false);
  }
  const popoverStatus = onRequestClose ? false : isPopoverOpen;
  return (
    <>
      <EuiPopover
        panelPaddingSize="m"
        {...popoverProps}
        button={button}
        isOpen={popoverStatus}
        closePopover={() => setIsPopoverOpen(false)}
        focusTrapProps={{
          clickOutsideDisables: false,
          onClickOutside: showModal,
        }}
      >
        {children}
      </EuiPopover>
      {confirmDiscard && modal}
    </>
  );
}

export type ButtonWithClosablePopoverProps = {
  closeProp: string;
  popoverExtra?: (child: JSX.Element) => JSX.Element;
} & ButtonWithPopoverProps;
export function ButtonWithClosablePopover(props: ButtonWithClosablePopoverProps) {

  const [forceClose, setForceClose] = useState(false);

  const {children, closeProp, popoverExtra,...rest} = props;
  useEffect(() => {
    if (forceClose) {
      setForceClose(false);
    }
  }, [forceClose]);

  const modifiedPopoverContent = () => {
    return (
      <>
        {React.Children.map(children, (child) => {
      if (!child) {
        return undefined;
      }
      return React.cloneElement(child as ReactElement, {
        [closeProp]: () => {setForceClose(true)},
      });
    })}
      </>
    );
  }

  const content = popoverExtra ? popoverExtra(modifiedPopoverContent()) : modifiedPopoverContent();

  return (
    <ButtonWithPopover
      {...rest}
      onRequestClose={forceClose}
    >
      {content}
    </ButtonWithPopover>
  );
}<|MERGE_RESOLUTION|>--- conflicted
+++ resolved
@@ -14,20 +14,16 @@
 }
 
 export type ButtonWithPopoverProps = EuiButtonPropsForButton & ButtonWithPopoverPropsPartials;
-<<<<<<< HEAD
-export default function ButtonWithPopover({ iconType, children, buttonText, onRequestClose, isIcon, onClick, popoverProps, confirmDiscard, ...rest }: ButtonWithPopoverProps) {
-=======
 
 /**
- * 
+ *
  * @param onClick, an onClick function if desired
  * @param popoverContent optionally able to pass over an element to be in the popover
- * @param popoverProps optionally able to pass all the props for the popover 
+ * @param popoverProps optionally able to pass all the props for the popover
  * @param confirmDiscard optionally boolean to allow for confirming discarding changes
  * @returns a button with a popover that displays
  */
-export default function({ onClick, popoverProps, popoverContent, confirmDiscard, ...rest }: ButtonWithPopoverProps) {
->>>>>>> fc73753e
+export default function ButtonWithPopover({ iconType, children, buttonText, onRequestClose, isIcon, onClick, popoverProps, confirmDiscard, ...rest }: ButtonWithPopoverProps) {
 
   const [isPopoverOpen, setIsPopoverOpen] = useState(false);
   const togglePopover = () => setIsPopoverOpen((isPopoverOpen) => !isPopoverOpen);
