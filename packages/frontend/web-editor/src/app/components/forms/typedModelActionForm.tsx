--- conflicted
+++ resolved
@@ -54,25 +54,6 @@
   //list of the user ids which we add to the api calls
   const [usersListId, setUsersListId] = useState([0])
 
-<<<<<<< HEAD
-  //
-  useEffect(() => {
-    const logFetchedData = async () => {
-      try {
-        const usersData = await ApiManager.getUsers();
-        const resultList = usersData.results;
-        // Filters out the current user from the list since it's implied that they want to see their own model
-        let listWithoutCurrentUser = resultList.filter((x: any) => x.id != ApiManager.getCurrentUser().user_id)
-        // Creates the objects that will go in the EuiSelectable
-        listWithoutCurrentUser = listWithoutCurrentUser.map((item: any) => {
-          return {
-            label: item.firstName + ' ' + item.lastName,
-            key: item.id,
-          };
-        })
-        let selectedList = listWithoutCurrentUser.map((item: any) => {
-          if (initUsers.includes(item.key)) {
-=======
   console.log(patchEndpoint)
 
   //use effect to set up users, only runs if init form values is passed which is only passed on edit!
@@ -86,7 +67,6 @@
           let listWithoutCurrentUser = resultList.filter((x: any) => x.id != ApiManager.getCurrentUser().user_id)
           // Creates the objects that will go in the EuiSelectable
           listWithoutCurrentUser = listWithoutCurrentUser.map((item: any) => {
->>>>>>> 9ef00825
             return {
               label: item.label,
               key: item.key,
