--- conflicted
+++ resolved
@@ -73,17 +73,6 @@
             rows={1}
             cols={1}
           />
-<<<<<<< HEAD
-          <text onClick={onClickAddColumn} className={styles.addNodeButtonText}>
-            +
-          </text>
-          <text
-            onClick={onClickDeleteColumn}
-            className={styles.addNodeButtonText}
-          >
-            -
-          </text>
-=======
           {data.depth !== 1 && (
             <>
               <text
@@ -100,7 +89,6 @@
               </text>
             </>
           )}
->>>>>>> e516706e
         </div>
       </div>
 
