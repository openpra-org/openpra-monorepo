import { NodeProps, EdgeProps, useReactFlow, Edge } from "reactflow";
import { EventTreeGraph } from "shared-types/src/lib/types/reactflowGraph/Graph";
import { GraphApiManager } from "shared-types/src/lib/api/GraphApiManager";
import { useParams } from "react-router-dom";
import { EventTreeState } from "../../../utils/treeUtils";

function useDeleteNodeClick(clickedNodeId: NodeProps["id"]) {
  const { setEdges, setNodes, getNodes, getEdges } = useReactFlow();
  const { eventTreeId } = useParams() as { eventTreeId: string };

  const deleteNode = () => {
    const nodes = getNodes();
    const edges = getEdges();

    let finalNodes = nodes;
    let finalEdges = edges;

    let shouldDeleteSubtree = true;
<<<<<<< HEAD

=======
>>>>>>> c22b49ff
    const nodesToDelete = new Set();
    const immediateConnectedNodes = new Set(); // To keep track of immediate connected nodes

    const stack = [clickedNodeId];
    let parentNodeId: string | null = null;

    while (stack.length > 0) {
      const nodeId = stack.pop();

      edges.forEach((edge) => {
        if (nodeId === clickedNodeId && edge.target === nodeId) {
          parentNodeId = edge.source; // Find the parent node ID
        }
        if (edge.source === nodeId) {
          const targetNode = nodes.find((node) => node.id === edge.target);
          if (targetNode && targetNode.type === "visibleNode") {
            shouldDeleteSubtree = false;
          }
          if (!nodesToDelete.has(edge.target)) {
            // Check to prevent re-adding a node {
            stack.push(edge.target);
            nodesToDelete.add(edge.target);
            if (edge.source === clickedNodeId) {
              // If this is an immediate connection from the clicked node
              immediateConnectedNodes.add(edge.target);
            }
          }
        }
      });
    }

<<<<<<< HEAD
    const rootNode = nodes.find((node) => node.data.depth === 1);
    const clickedNode = nodes.find((node) => node.id === clickedNodeId);
    const secondLastColumn =
      rootNode?.data.inputDepth - clickedNode?.data.depth === 1;
    console.log(rootNode?.data.inputDepth - clickedNode?.data.depth);

    if ((shouldDeleteSubtree || secondLastColumn) && parentNodeId) {
=======
    if (shouldDeleteSubtree && parentNodeId) {
>>>>>>> c22b49ff
      nodesToDelete.add(clickedNodeId);
      // Identify sibling node by checking the parent node's edges
      const siblingEdges = edges.filter(
        (edge) => edge.source === parentNodeId && edge.target !== clickedNodeId,
      );
      if (siblingEdges.length === 1) {
        // Update the sibling node to invisibleNode if there's exactly one sibling
        const siblingNodeId = siblingEdges[0].target;
        nodes.forEach((node) => {
          if (node.id === siblingNodeId) {
            node.type = "invisibleNode"; // TypeScript will not show an error if 'type' is a valid property of Node
          }
        });
        edges.forEach((edge) => {
          if (edge.target === siblingNodeId) {
            edge.animated = true; // Animate edges connected to the sibling node
          }
        });
      }
      // Delete the node and its subtree
      const remainingNodes = nodes.filter(
        (node) => !nodesToDelete.has(node.id),
      );
      const remainingEdges = edges.filter(
        (edge) =>
          !nodesToDelete.has(edge.source) && !nodesToDelete.has(edge.target),
      );

<<<<<<< HEAD
      finalNodes = remainingNodes;
      finalEdges = remainingEdges;
=======
      setNodes(remainingNodes);
      setEdges(remainingEdges);

      const eventTreeCurrentState: EventTreeGraph = EventTreeState({
        eventTreeId: eventTreeId,
        nodes: remainingNodes,
        edges: edges,
      });

      void GraphApiManager.storeEventTree(eventTreeCurrentState).then(
        (r: EventTreeGraph) => {
          console.log(r);
        },
      );
>>>>>>> c22b49ff
    } else {
      // Update nodes based on shouldDeleteSubtree and immediate deletion flags
      const updatedNodes = nodes.map((node) => {
        if (nodesToDelete.has(node.id)) {
          // Mark subtree nodes as tentative if shouldDeleteSubtree is false
          const update = {
            ...node,
            data: { ...node.data, isTentative: !shouldDeleteSubtree },
          };
          if (immediateConnectedNodes.has(node.id)) {
            // Additionally, mark immediate nodes with isDelete = true
            update.data.isDelete = true;
          }
          return update;
        }
        return node;
      });

<<<<<<< HEAD
      finalNodes = updatedNodes;
=======
      setNodes(updatedNodes);

      const eventTreeCurrentState: EventTreeGraph = EventTreeState({
        eventTreeId: eventTreeId,
        nodes: updatedNodes,
        edges: edges,
      });

      void GraphApiManager.storeEventTree(eventTreeCurrentState).then(
        (r: EventTreeGraph) => {
          console.log(r);
        },
      );
>>>>>>> c22b49ff
    }
    setNodes(finalNodes);
    setEdges(finalEdges);
    const eventTreeCurrentState: EventTreeGraph = EventTreeState({
      eventTreeId: eventTreeId,
      nodes: finalNodes,
      edges: finalEdges,
    });

    void GraphApiManager.storeEventTree(eventTreeCurrentState).then(
      (r: EventTreeGraph) => {
        console.log(r ? "saved" : "error");
      },
    );
  };

  return deleteNode;
}

export default useDeleteNodeClick;<|MERGE_RESOLUTION|>--- conflicted
+++ resolved
@@ -16,13 +16,9 @@
     let finalEdges = edges;
 
     let shouldDeleteSubtree = true;
-<<<<<<< HEAD
 
-=======
->>>>>>> c22b49ff
     const nodesToDelete = new Set();
     const immediateConnectedNodes = new Set(); // To keep track of immediate connected nodes
-
     const stack = [clickedNodeId];
     let parentNodeId: string | null = null;
 
@@ -51,7 +47,6 @@
       });
     }
 
-<<<<<<< HEAD
     const rootNode = nodes.find((node) => node.data.depth === 1);
     const clickedNode = nodes.find((node) => node.id === clickedNodeId);
     const secondLastColumn =
@@ -59,9 +54,6 @@
     console.log(rootNode?.data.inputDepth - clickedNode?.data.depth);
 
     if ((shouldDeleteSubtree || secondLastColumn) && parentNodeId) {
-=======
-    if (shouldDeleteSubtree && parentNodeId) {
->>>>>>> c22b49ff
       nodesToDelete.add(clickedNodeId);
       // Identify sibling node by checking the parent node's edges
       const siblingEdges = edges.filter(
@@ -81,6 +73,7 @@
           }
         });
       }
+
       // Delete the node and its subtree
       const remainingNodes = nodes.filter(
         (node) => !nodesToDelete.has(node.id),
@@ -90,25 +83,8 @@
           !nodesToDelete.has(edge.source) && !nodesToDelete.has(edge.target),
       );
 
-<<<<<<< HEAD
       finalNodes = remainingNodes;
       finalEdges = remainingEdges;
-=======
-      setNodes(remainingNodes);
-      setEdges(remainingEdges);
-
-      const eventTreeCurrentState: EventTreeGraph = EventTreeState({
-        eventTreeId: eventTreeId,
-        nodes: remainingNodes,
-        edges: edges,
-      });
-
-      void GraphApiManager.storeEventTree(eventTreeCurrentState).then(
-        (r: EventTreeGraph) => {
-          console.log(r);
-        },
-      );
->>>>>>> c22b49ff
     } else {
       // Update nodes based on shouldDeleteSubtree and immediate deletion flags
       const updatedNodes = nodes.map((node) => {
@@ -127,23 +103,7 @@
         return node;
       });
 
-<<<<<<< HEAD
       finalNodes = updatedNodes;
-=======
-      setNodes(updatedNodes);
-
-      const eventTreeCurrentState: EventTreeGraph = EventTreeState({
-        eventTreeId: eventTreeId,
-        nodes: updatedNodes,
-        edges: edges,
-      });
-
-      void GraphApiManager.storeEventTree(eventTreeCurrentState).then(
-        (r: EventTreeGraph) => {
-          console.log(r);
-        },
-      );
->>>>>>> c22b49ff
     }
     setNodes(finalNodes);
     setEdges(finalEdges);
