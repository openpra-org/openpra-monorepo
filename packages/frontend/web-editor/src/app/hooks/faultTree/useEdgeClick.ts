import { EdgeProps, useReactFlow } from "reactflow";

import { GenerateUUID } from "../../../utils/treeUtils";

/**
 * Hook for handling click events on edges in a React Flow diagram.
 *
 * This hook provides a function, `handleEdgeClick`, that can be used to perform actions when an edge is clicked.
 * It utilizes the React Flow library for managing nodes and edges in a flowchart-like UI.
 *
 * @param {string} id - The unique identifier of the clicked edge.
 * @returns {Function} A function (`handleEdgeClick`) to be used as an event handler for edge click events.
 *
 * @example
 * ```typescript
 * const handleEdgeClick = useEdgeClick('uniqueEdgeId');
 * <Edge onClick={handleEdgeClick} />;
 * ```
 */
<<<<<<< HEAD
function UseEdgeClick(id: EdgeProps["id"]) {
  const { setEdges, setNodes, getNode, getEdge } = useReactFlow();
  const handleEdgeClick = () => {
=======
function UseEdgeClick(id: EdgeProps["id"]): () => void {
  const { setEdges, setNodes, getNode, getEdge } = useReactFlow();

  const handleEdgeClick = (): void => {
>>>>>>> 80e5de35
    // first we retrieve the edge object to get the source and target id
    const edge = getEdge(id);

    if (!edge) {
      return;
    }

    // we retrieve the target node to get its position
    const targetNode = getNode(edge.target);

    if (!targetNode) {
      return;
    }

    // create a unique id for newly added elements
    const insertNodeId = GenerateUUID();

    // this is the node object that will be added in between source and target node
    const insertNode = {
      id: insertNodeId,
      // we place the node at the current position of the target (prevents jumping)
      position: { x: targetNode.position.x, y: targetNode.position.y },
      data: {},
      type: "notGate",
    };

    // new connection from source to new node
    const sourceEdge = {
      id: `${edge.source}->${insertNodeId}`,
      source: edge.source,
      target: insertNodeId,
      type: "workflow",
    };

    // new connection from new node to target
    const targetEdge = {
      id: `${insertNodeId}->${edge.target}`,
      source: insertNodeId,
      target: edge.target,
      type: "workflow",
    };

    // remove the edge that was clicked as we have a new connection with a node inbetween
    setEdges((edges) =>
      edges.filter((e) => e.id !== id).concat([sourceEdge, targetEdge]),
    );

    // insert the node between the source and target node in the react flow state
    setNodes((nodes) => {
      const targetNodeIndex = nodes.findIndex(
        (node) => node.id === edge.target,
      );

      return [
        ...nodes.slice(0, targetNodeIndex),
        insertNode,
        ...nodes.slice(targetNodeIndex, nodes.length),
      ];
    });
  };

  return handleEdgeClick;
}

<<<<<<< HEAD
export default UseEdgeClick;
=======
export { UseEdgeClick };
>>>>>>> 80e5de35
<|MERGE_RESOLUTION|>--- conflicted
+++ resolved
@@ -17,16 +17,9 @@
  * <Edge onClick={handleEdgeClick} />;
  * ```
  */
-<<<<<<< HEAD
-function UseEdgeClick(id: EdgeProps["id"]) {
-  const { setEdges, setNodes, getNode, getEdge } = useReactFlow();
-  const handleEdgeClick = () => {
-=======
 function UseEdgeClick(id: EdgeProps["id"]): () => void {
   const { setEdges, setNodes, getNode, getEdge } = useReactFlow();
-
   const handleEdgeClick = (): void => {
->>>>>>> 80e5de35
     // first we retrieve the edge object to get the source and target id
     const edge = getEdge(id);
 
@@ -91,8 +84,4 @@
   return handleEdgeClick;
 }
 
-<<<<<<< HEAD
-export default UseEdgeClick;
-=======
-export { UseEdgeClick };
->>>>>>> 80e5de35
+export { UseEdgeClick };