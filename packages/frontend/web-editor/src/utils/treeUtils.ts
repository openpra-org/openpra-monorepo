import {
  EventSequenceGraph,
  EventTreeGraph,
  FaultTreeGraph,
} from "shared-types/src/lib/types/reactflowGraph/Graph";
import { GraphNode } from "shared-types/src/lib/types/reactflowGraph/GraphNode";
import { GraphEdge } from "shared-types/src/lib/types/reactflowGraph/GraphEdge";
import {
  Node,
  Edge,
  getOutgoers,
  getConnectedEdges,
  getIncomers,
} from "reactflow";
import _ from "lodash";
import { GraphApiManager } from "shared-types/src/lib/api/GraphApiManager";
import { EventSequenceNodeProps } from "../app/components/treeNodes/eventSequenceNodes/eventSequenceNodeType";

/**
 * Function to generate a new & random UUID
 */
export const GenerateUUID = (): string =>
  new Date().getTime().toString(36) + Math.random().toString(36).slice(2);

/**
 * Event Sequence state to store the event sequence id and list of nodes & edges
 */
export type EventSequenceStateType = {
  eventSequenceId: string;
} & BaseGraphState;

/**
 * Fault Tree state to store the fault tree id and list of nodes & edges
 */
export type FaultTreeStateType = {
  faultTreeId: string;
} & BaseGraphState;

/**
 * Event Tree state to store the event tree id and list of nodes & edges
 */
export type EventTreeStateType = {
  eventTreeId: string;
} & BaseGraphState;

/**
 * Base Graph state to store the list of nodes & edges
 */
export type BaseGraphState = {
  nodes: Node[];
  edges: Edge[];
};

export type OnUpdateGraphState = {
  updateState?: boolean;
} & BaseGraphState;

/**
 * Generate the event sequence state with the provided list of nodes and edges, for a particular event sequence id
 * @param eventSequenceId - event sequence id
 * @param nodes - list of nodes
 * @param edges - list of edges
 */
export const EventSequenceState = ({
  eventSequenceId,
  nodes,
  edges,
}: EventSequenceStateType): EventSequenceGraph => ({
  eventSequenceId: eventSequenceId,
  nodes: getNodes<EventSequenceNodeProps>(nodes),
  edges: getEdges(edges),
});

/**
 * Generate the fault tree state with the provided list of nodes and edges, for a particular fault tree id
 * @param faultTreeId - fault tree id
 * @param nodes - list of nodes
 * @param edges - list of edges
 */
export const FaultTreeState = ({
  faultTreeId,
  nodes,
  edges,
}: FaultTreeStateType): FaultTreeGraph => ({
  faultTreeId: faultTreeId,
  nodes: getNodes<object>(nodes),
  edges: getEdges(edges),
});

/**
 * Generate the fault tree state with the provided list of nodes and edges, for a particular fault tree id
 * @param faultTreeId - fault tree id
 * @param nodes - list of nodes
 * @param edges - list of edges
 */
export const EventTreeState = ({
  eventTreeId,
  nodes,
  edges,
}: EventTreeStateType): EventTreeGraph => ({
  eventTreeId: eventTreeId,
  nodes: getNodes(nodes),
  edges: getEdges(edges),
});

/**
 * Map Node[] to GraphNode[]
 * @param nodes - List of Nodes
 * @returns List of GraphNodes
 */
function getNodes<T>(nodes: Node[]): GraphNode<T>[] {
  return nodes.map(
    (node: Node<T>) =>
      ({
        id: node.id,
        data: node.data,
        position: node.position,
        type: node.type,
      }) as GraphNode<T>,
  );
}

/**
 * Map Edge[] to GraphEdge[]
 * @param edges - List of Edges
 * @returns List of GraphEdges
 */
function getEdges(edges: Edge[]): GraphEdge[] {
  return edges.map(
    (edge) =>
      ({
        id: edge.id,
        source: edge.source,
        target: edge.target,
        type: edge.type,
<<<<<<< HEAD
        animated: edge.animated,
=======
        label: edge.label,
>>>>>>> 80e5de35
      }) as GraphEdge,
  );
}

/**
 * Determine whether a node can be deleted, based on its type
 * @param nodeType - type of node
 * @returns boolean flag determining whether node can be deleted
 */
export function IsNodeDeletable(nodeType?: string): boolean {
  switch (nodeType) {
    case "initiating":
    case "end":
    case "transfer":
    case "undeveloped":
      return false;
    case "functional":
    case "description":
    case "intermediate":
      return true;
    default:
      return false;
  }
}

/**
 * Gets the whole subgraph originating from a given node
 * The originating node is not included, but the edge(s) from the originating node is included
 * All further nodes and edges are included as well
 * @param node - originating node
 * @param currentNodes - list of current nodes
 * @param currentEdges - list of current edges
 * @returns a list of nodes and edges present in the subgraph
 */
export function GetSubgraph(
  node: Node,
  currentNodes: Node[],
  currentEdges: Edge[],
): BaseGraphState {
  let childNodes: Node[] = [];
  let childEdges: Edge[] = [];

  // get out-goers of the current node
  const children = getOutgoers(node, currentNodes, currentEdges);
  childNodes.push(...children);

  // get connected edges from the current node to children nodes
  const childrenEdges = getConnectedEdges(
    [node, ...children],
    currentEdges,
  ).filter((edge) => !(edge.target === node.id));
  childEdges.push(...childrenEdges);

  // for each child, find children recursively
  children.forEach((child) => {
    const { nodes, edges } = GetSubgraph(child, currentNodes, currentEdges);
    childNodes.push(...nodes);
    childEdges.push(...edges);
  });

  // make sure nodes and edges are unique
  childNodes = _.uniqBy(childNodes, "id");
  childEdges = _.uniqBy(childEdges, "id");

  return {
    nodes: childNodes,
    edges: childEdges,
  } as BaseGraphState;
}

/**
 * Given a node, returns its parent node
 * @param node - child node
 * @param currentNodes - list of current nodes
 * @param currentEdges - list of current edges
 * @returns parent node
 * @throws Error - if single parent for the node is not found, in such case, the node is invalid
 */
export function GetParentNode(
  node: Node,
  currentNodes: Node[],
  currentEdges: Edge[],
): Node {
  const incomingNodes = getIncomers(node, currentNodes, currentEdges);
  if (incomingNodes.length !== 1) {
    throw Error("Invalid node");
  }
  return incomingNodes[0];
}

/**
 * Given a node, returns its incoming edge
 * @param node - given node
 * @param connectedEdges - list of connected edges
 * @returns incoming edge
 * @throws Error - if no incoming edge found
 */
export function GetIncomingEdge(node: Node, connectedEdges: Edge[]): Edge {
  const incomingEdge: Edge | undefined = connectedEdges.find(
    (edge) => edge.target === node.id,
  );
  if (incomingEdge === undefined) {
    throw Error("No incoming edge found");
  }
  return incomingEdge;
}

/**
 * Build an edge between an originating node and a destination node
 * @param fromNode - originating node
 * @param toNode - destination node
 * @param edgeType - type of edge
 * @param edgeLabel - edge label
 * @returns the connecting edge
 */
export function BuildAnEdge(
  fromNode: Node,
  toNode: Node,
  edgeType: string | undefined,
  edgeLabel: string | React.ReactNode | undefined,
): Edge {
  return {
    id: `${fromNode.id}->${toNode.id}`,
    source: fromNode.id,
    target: toNode.id,
    type: edgeType,
    label: edgeLabel,
  };
}

/**
 * Stores current state of the event sequence diagram
 * @param eventSequenceId - Event Sequence ID
 * @param nodes - list of current nodes
 * @param edges - list of current edges
 */
export function StoreEventSequenceDiagramCurrentState(
  eventSequenceId: string,
  nodes: Node[],
  edges: Edge[],
): void {
  const eventSequenceCurrentState: EventSequenceGraph = EventSequenceState({
    eventSequenceId: eventSequenceId,
    nodes: nodes,
    edges: edges,
  });

  void GraphApiManager.storeEventSequence(eventSequenceCurrentState).then(
    (r: EventSequenceGraph) => r,
  );
}

/**
 * Delete an event sequence node, check necessary validations before deleting the node
 * @param selectedNode - selected node to be deleted
 * @param currentNodes - list of current nodes
 * @param currentEdges - list of current edges
 * @returns List of nodes and edges which need to be updated,
 * along with a flag 'updateState' (if true, make API call as well).
 * The function returns undefined if the selected node cannot be deleted
 * @throws Error - if incoming or outgoing edge is not found for the node
 */
export function DeleteEventSequenceNode(
  selectedNode: Node<EventSequenceNodeProps>,
  currentNodes: Node[],
  currentEdges: Edge[],
): OnUpdateGraphState | undefined {
  // if the selected node is already in an intermediate delete state, it cannot be deleted
  if (
    selectedNode.data.isDeleted === true ||
    selectedNode.data.tentative === true
  )
    return;

  const parentNode: Node = GetParentNode(
    selectedNode,
    currentNodes,
    currentEdges,
  );
  const connectedEdges: Edge[] = getConnectedEdges(
    [selectedNode],
    currentEdges,
  );

  // handle the functional node deletion in a different way, as the user needs to select which child will be retained
  // introduce an intermediate state of deletion by marking the whole subgraph as 'tentative'
  // and additionally mark the functional node to be deleted as 'isDeleted'
  if (selectedNode.type === "functional") {
    const { nodes, edges } = GetSubgraph(
      selectedNode,
      currentNodes,
      currentEdges,
    );
    const newNodes = currentNodes.map(
      (
        mappedNode: Node<EventSequenceNodeProps>,
      ): Node<EventSequenceNodeProps> => {
        if (nodes.find((childNode) => childNode.id === mappedNode.id)) {
          return { ...mappedNode, data: { tentative: true } };
        }
        if (mappedNode.id === selectedNode.id) {
          return {
            ...mappedNode,
            data: { tentative: true, isDeleted: true },
          };
        }
        return mappedNode;
      },
    );
    const newEdges: Edge[] = currentEdges.map((edge: Edge) => {
      if (edges.find((outgoingEdge) => outgoingEdge.id === edge.id)) {
        return { ...edge, data: { tentative: true } };
      }
      return edge;
    });
    return {
      nodes: newNodes,
      edges: newEdges,
      updateState: false,
    } as OnUpdateGraphState;
  }

  // for description / intermediate node, delete the node and connect the parent node directly to its child node
  if (
    selectedNode.type === "description" ||
    selectedNode.type === "intermediate"
  ) {
    const incomingEdge: Edge = GetIncomingEdge(selectedNode, connectedEdges);
    const outgoingEdges: Node[] = getOutgoers(
      selectedNode,
      currentNodes,
      currentEdges,
    );
    if (outgoingEdges.length < 1) {
      throw Error("Outgoing edge(s) not found");
    }

    const newEdge: Edge = BuildAnEdge(
      parentNode,
      outgoingEdges[0],
      incomingEdge.type,
      incomingEdge.label,
    );
    const newNodes: Node[] = currentNodes.filter(
      (n: Node) => !(n.id === selectedNode.id),
    );

    const newEdges: Edge[] = currentEdges
      .filter((edge) => !connectedEdges.some((e) => e.id === edge.id))
      .concat([newEdge]);

    return {
      nodes: newNodes,
      edges: newEdges,
      updateState: true,
    } as OnUpdateGraphState;
  }

  // for other types of nodes, simply return as they cannot be deleted
  return;
}

/**
 * Generate a new End State Node
 * @returns node object of newly generate End State node
 */
function GetEndStateNode(): Node {
  return {
    id: GenerateUUID(),
    data: {},
    position: { x: 0, y: 0 },
    type: "end",
  };
}

/**
 * Generate a new End State edge
 * @returns edge object of newly generate edge
 */
function GetEndStateEdge(
  parentNodeId: string,
  childNodeId: string,
  label = "",
): Edge {
  const edge: Edge = {
    id: `${parentNodeId}->${childNodeId}`,
    source: parentNodeId,
    target: childNodeId,
    type: "normal",
  };
  if (label !== "") {
    edge.type = "functional";
    edge.label = label;
  }
  return edge;
}

/**
 * Update an event sequence node, check necessary validations before updating the node
 * @param selectedNode - selected node to be updated
 * @param currentNodes - list of current nodes
 * @param currentEdges - list of current edges
 * @returns List of nodes and edges which need to be updated,
 * along with a flag 'updateState' (if true, make API call as well).
 * The function returns undefined if the selected node cannot be updated
 */
export function UpdateEventSequenceNode(
  selectedNode: Node<EventSequenceNodeProps>,
  currentNodes: Node[],
  currentEdges: Edge[],
): OnUpdateGraphState | undefined {
  const childNodes = getOutgoers(selectedNode, currentNodes, currentEdges);
  const nodesToAdd: Node[] = [];
  const edgesToAdd: Edge[] = [];
  const nodesToRemove: Node[] = [];
  const edgesToRemove: Edge[] = [];

  if (selectedNode.type === "functional") {
    if (childNodes.length === 0) {
      // if no nodes present, add two end state nodes
      const child1 = GetEndStateNode();
      const child2 = GetEndStateNode();
      const edge1 = GetEndStateEdge(selectedNode.id, child1.id, "Yes");
      const edge2 = GetEndStateEdge(selectedNode.id, child2.id, "No");
      nodesToAdd.push(child1, child2);
      edgesToAdd.push(edge1, edge2);
    } else if (childNodes.length === 1) {
      // if 1 node present, update the existing node's label and add an end state node
      const existingEdge: Edge | undefined = currentEdges.find(
        (edge) => edge.source === selectedNode.id,
      );
      if (existingEdge) {
        edgesToRemove.push(existingEdge);
        edgesToAdd.push({
          id: existingEdge.id,
          source: existingEdge.source,
          target: existingEdge.target,
          type: "functional",
          label: "Yes",
        });
      }
      const child2 = GetEndStateNode();
      const edge2 = GetEndStateEdge(selectedNode.id, child2.id, "No");
      nodesToAdd.push(child2);
      edgesToAdd.push(edge2);
    } else if (childNodes.length === 2) {
      // update the edge labels of existing connections
      const existingEdges = currentEdges.filter(
        (edge) => edge.source === selectedNode.id,
      );
      edgesToRemove.push(...existingEdges);
      edgesToAdd.push(
        {
          id: existingEdges[0].id,
          source: existingEdges[0].source,
          target: existingEdges[0].target,
          type: "functional",
          label: "Yes",
        },
        {
          id: existingEdges[1].id,
          source: existingEdges[1].source,
          target: existingEdges[1].target,
          type: "functional",
          label: "No",
        },
      );
    }
  } else if (
    selectedNode.type === "description" ||
    selectedNode.type === "intermediate"
  ) {
    if (childNodes.length === 0) {
      // if no child nodes present, add an end state node
      const child = GetEndStateNode();
      const edge = GetEndStateEdge(selectedNode.id, child.id);
      nodesToAdd.push(child);
      edgesToAdd.push(edge);
    } else if (childNodes.length === 2) {
      // if more than 1 node present, remove the additional node, update the existing edge
      const existingEdges = currentEdges.filter(
        (edge) => edge.source === selectedNode.id,
      );
      const extraNodes = getOutgoers(
        selectedNode,
        currentNodes,
        currentEdges,
      ).filter((node) => !(node.id === existingEdges[0].target));
      nodesToRemove.push(...extraNodes);
      edgesToRemove.push(...existingEdges);
      edgesToAdd.push({
        id: existingEdges[0].id,
        source: existingEdges[0].source,
        target: existingEdges[0].target,
        type: "normal",
      });
    }
  } else if (
    selectedNode.type === "transfer" ||
    selectedNode.type === "end" ||
    selectedNode.type === "undeveloped"
  ) {
    // remove all child nodes present
    const { nodes, edges } = GetSubgraph(
      selectedNode,
      currentNodes,
      currentEdges,
    );
    nodesToRemove.push(...nodes);
    edgesToRemove.push(
      ...edges.filter((edge) => !(edge.target === selectedNode.id)),
    );
  }

  const updatedNodes: Node[] = currentNodes
    .filter((node) => !nodesToRemove.some((n) => n.id === node.id))
    .concat(nodesToAdd);

  const updatedEdges: Edge[] = currentEdges
    .filter((edge) => !edgesToRemove.some((e) => e.id === edge.id))
    .concat(edgesToAdd);

  return {
    nodes: updatedNodes,
    edges: updatedEdges,
    updateState: true,
  } as OnUpdateGraphState;
}

/**
 * Check if the provided nodes are siblings, check that they have a common parent node
 * @param node1 - Node 1
 * @param node2 - Node 2
 * @param nodes - List of current nodes
 * @param edges - List of current edges
 * @returns boolean - True if common parent found
 */
export function AreSiblings(
  node1: Node,
  node2: Node,
  nodes: Node[],
  edges: Edge[],
): boolean {
  const parentOfNode1: Node = GetParentNode(node1, nodes, edges);
  const parentOfNode2: Node = GetParentNode(node2, nodes, edges);

  return parentOfNode1.id === parentOfNode2.id;
}<|MERGE_RESOLUTION|>--- conflicted
+++ resolved
@@ -133,11 +133,7 @@
         source: edge.source,
         target: edge.target,
         type: edge.type,
-<<<<<<< HEAD
         animated: edge.animated,
-=======
-        label: edge.label,
->>>>>>> 80e5de35
       }) as GraphEdge,
   );
 }
