--- conflicted
+++ resolved
@@ -5,11 +5,7 @@
 import { InjectModel } from "@nestjs/mongoose";
 import { Model } from "mongoose";
 import { EnvVarKeys } from "../../../config/env_vars.config";
-<<<<<<< HEAD
 import { getRabbitMQConfig } from "../../../config/rabbitmq.config";
-=======
-import { ExecutableJobReport } from "../../middleware/schemas/executable-job.schema";
->>>>>>> 3935527b
 
 @Injectable()
 export class ExecutableService implements OnApplicationBootstrap {
