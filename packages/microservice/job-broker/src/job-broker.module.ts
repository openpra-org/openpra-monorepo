import { Module } from "@nestjs/common";
import { APP_FILTER, RouterModule } from "@nestjs/core";
import { MongooseModule } from "@nestjs/mongoose";
import { getMongoConfig } from "../config/mongo.config";
import { MongoDBConfigKeys } from "../config/mongo.config";
import { HttpExceptionFilter } from "./http-exception.filter";
import { JobBrokerController } from "./job-broker.controller";
import { JobBrokerService } from "./job-broker.service";
import { QuantificationModule } from "./quantification/quantification.module";
import { ValidationModule } from "./validation/validation.module";
import { ExecutableModule } from "./executable/executable.module";
import { QuantificationJobReport, QuantificationJobSchema } from "./middleware/schemas/quantification-job.schema";
import { ExecutableJobReport, ExecutableJobSchema } from "./middleware/schemas/executable-job.schema";

@Module({
  // Define the modules to import, including configuration, database connection, and submodules.
  imports: [
    QuantificationModule,
    ValidationModule,
    ExecutableModule,
<<<<<<< HEAD
    MongooseModule.forRoot(getMongoConfig()[MongoDBConfigKeys.MONGODB_URI]),
=======
    MongooseModule.forRoot(EnvVarKeys.MONGODB_URI),
    MongooseModule.forFeature([
      { name: QuantificationJobReport.name, schema: QuantificationJobSchema },
      { name: ExecutableJobReport.name, schema: ExecutableJobSchema },
    ]),
>>>>>>> 3935527b
    RouterModule.register([
      {
        path: "q", // Define the base path for the API.
        module: JobBrokerModule,
        children: [
          // Define child modules for specific endpoint prefixes.
          {
            path: "quantify",
            module: QuantificationModule,
          },
          {
            path: "validate",
            module: ValidationModule,
          },
          {
            path: "execute",
            module: ExecutableModule,
          },
        ],
      },
    ]),
  ],
  controllers: [JobBrokerController], // Register the controller for this module.
  providers: [
    JobBrokerService, // Register the service for dependency injection.
    {
      provide: APP_FILTER, // Register the global exception filter.
      useClass: HttpExceptionFilter,
    },
  ],
})
export class JobBrokerModule {}<|MERGE_RESOLUTION|>--- conflicted
+++ resolved
@@ -18,15 +18,7 @@
     QuantificationModule,
     ValidationModule,
     ExecutableModule,
-<<<<<<< HEAD
     MongooseModule.forRoot(getMongoConfig()[MongoDBConfigKeys.MONGODB_URI]),
-=======
-    MongooseModule.forRoot(EnvVarKeys.MONGODB_URI),
-    MongooseModule.forFeature([
-      { name: QuantificationJobReport.name, schema: QuantificationJobSchema },
-      { name: ExecutableJobReport.name, schema: ExecutableJobSchema },
-    ]),
->>>>>>> 3935527b
     RouterModule.register([
       {
         path: "q", // Define the base path for the API.
