/* eslint-disable */
export default {
  displayName: 'web-backend',
  preset: '../../jest.preset.js',
  testEnvironment: 'node',
  transform: {
    '^.+\\.[tj]s$': ['ts-jest', { tsconfig: '<rootDir>/tsconfig.spec.json' }],
  },
<<<<<<< HEAD
  moduleFileExtensions: ['ts', 'js', 'html']
=======
  moduleFileExtensions: ['ts', 'js', 'html'],
  snapshotFormat: { escapeString: true, printBasicPrototype: true }
>>>>>>> ff90bc50
};<|MERGE_RESOLUTION|>--- conflicted
+++ resolved
@@ -6,10 +6,6 @@
   transform: {
     '^.+\\.[tj]s$': ['ts-jest', { tsconfig: '<rootDir>/tsconfig.spec.json' }],
   },
-<<<<<<< HEAD
-  moduleFileExtensions: ['ts', 'js', 'html']
-=======
   moduleFileExtensions: ['ts', 'js', 'html'],
   snapshotFormat: { escapeString: true, printBasicPrototype: true }
->>>>>>> ff90bc50
 };