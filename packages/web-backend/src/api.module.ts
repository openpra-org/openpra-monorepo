import { APP_PIPE, RouterModule } from "@nestjs/core";
import { Module } from "@nestjs/common";
import { ConfigModule, ConfigService } from "@nestjs/config";
import { MongooseModule } from "@nestjs/mongoose";
import { ZodValidationPipe } from "nestjs-zod";
import { AuthModule } from "./auth/auth.module";
import { CollabModule } from "./collab/collab.module";
import { TypedModelModule } from "./typedModel/typedModel.module";
import { NestedModelModule } from "./nestedModels/nestedModel.module";
import { ApiController } from "./api.controller";
import { ApiService } from "./api.service";
import { FmeaModule } from "./fmea/fmea.module";
import { GraphModelModule } from "./graphModels/graphModel.module";
import { InitiatorModule } from "./initiators/initiators.module";

@Module({
  imports: [
    AuthModule,
    CollabModule,
    TypedModelModule,
    NestedModelModule,
    FmeaModule,
<<<<<<< HEAD
=======
    InitiatorModule,
>>>>>>> f1c8b216
    GraphModelModule,
    ConfigModule.forRoot({
      envFilePath: ".development.env",
      isGlobal: true,
      cache: true,
      ignoreEnvFile: !!process.env.DEPLOYMENT,
    }),
    MongooseModule.forRootAsync({
      imports: [ConfigModule],
      inject: [ConfigService],
      useFactory: async (config: ConfigService) => ({
        uri: config.get<string>("MONGO_URL"),
      }),
    }),
    RouterModule.register([
      {
        path: "api",
        module: ApiModule,
        children: [
          {
            path: "auth",
            module: AuthModule,
          },
          {
            path: "collab",
            module: CollabModule,
          },
          {
            path: "typed-models",
            module: TypedModelModule,
          },
          {
            path: "nested-models",
            module: NestedModelModule,
          },
          {
            path: "fmea",
            module: FmeaModule,
          },
          {
            path: "graph-models",
            module: GraphModelModule,
          },
          {
            path: "initiators",
            module: InitiatorModule,
          },
        ],
      },
    ]),
  ],
  controllers: [ApiController],
  providers: [
    ApiService,
    {
      provide: APP_PIPE,
      useClass: ZodValidationPipe,
    },
  ],
})
export class ApiModule {}<|MERGE_RESOLUTION|>--- conflicted
+++ resolved
@@ -20,10 +20,7 @@
     TypedModelModule,
     NestedModelModule,
     FmeaModule,
-<<<<<<< HEAD
-=======
     InitiatorModule,
->>>>>>> f1c8b216
     GraphModelModule,
     ConfigModule.forRoot({
       envFilePath: ".development.env",
