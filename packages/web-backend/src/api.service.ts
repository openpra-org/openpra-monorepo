import { Injectable } from '@nestjs/common';

@Injectable()
export class ApiService {
<<<<<<< HEAD
    constructor() {}
=======
    getHello(): string {
        return 'Hello World!';
    }
>>>>>>> ff90bc50
}<|MERGE_RESOLUTION|>--- conflicted
+++ resolved
@@ -2,11 +2,7 @@
 
 @Injectable()
 export class ApiService {
-<<<<<<< HEAD
-    constructor() {}
-=======
     getHello(): string {
         return 'Hello World!';
     }
->>>>>>> ff90bc50
 }