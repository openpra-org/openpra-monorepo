--- conflicted
+++ resolved
@@ -63,8 +63,48 @@
     });
     return newMetadata.save();
   }
-<<<<<<< HEAD
-=======
+
+  /**
+   * Updates metadata for a specific model type.
+   * @param type - The type of the model (e.g., "internal-events", "external-hazards").
+   * @param modelId - The ID of the model for which metadata is being updated.
+   * @param updates - Partial updates to be applied to the metadata.
+   * @param updates.label - Optional updated label details (name and description).
+   * @param updates.users - Optional updated list of users associated with the metadata.
+   * @returns The updated metadata document.
+   */
+  async updateMetadata(
+    type: string,
+    modelId: string,
+    updates: Partial<{ label: { name: string; description?: string }; users: number[] }>,
+  ): Promise<any> {
+    const metadataModel = this.getMetadataModelByType(type);
+    return metadataModel.findOneAndUpdate({ id: modelId }, updates, { new: true }).exec();
+  }
+
+  /**
+   * Deletes metadata for a specific model type.
+   * @param type - The type of the model (e.g., "internal-events", "external-hazards").
+   * @param modelId - The ID of the model for which metadata is being deleted.
+   * @param userId - The user ID used for validation and deletion.
+   * @returns The deleted metadata document or the updated document if the user was removed from the users list.
+   * Returns `null` if no metadata is found.
+   */
+  async deleteMetadata(type: string, modelId: string, userId: number): Promise<any> {
+    const metadataModel = this.getMetadataModelByType(type);
+    const document = await metadataModel.findOne({ id: modelId, users: userId }).exec();
+
+    if (!document) return null;
+
+    if (document.users.length === 1) {
+      // Delete the entire metadata if no users remain
+      return metadataModel.findOneAndDelete({ id: modelId }).exec();
+    }
+
+    // Remove user from the list and update the document
+    document.users = document.users.filter((user) => user !== userId);
+    return document.save();
+  }
 
   // New function to save metadata
   public async saveInternalEventMetadata(
@@ -113,48 +153,4 @@
       throw error;
     }
   }
-}
->>>>>>> 161f38ee
-
-  /**
-   * Updates metadata for a specific model type.
-   * @param type - The type of the model (e.g., "internal-events", "external-hazards").
-   * @param modelId - The ID of the model for which metadata is being updated.
-   * @param updates - Partial updates to be applied to the metadata.
-   * @param updates.label - Optional updated label details (name and description).
-   * @param updates.users - Optional updated list of users associated with the metadata.
-   * @returns The updated metadata document.
-   */
-  async updateMetadata(
-    type: string,
-    modelId: string,
-    updates: Partial<{ label: { name: string; description?: string }; users: number[] }>,
-  ): Promise<any> {
-    const metadataModel = this.getMetadataModelByType(type);
-    return metadataModel.findOneAndUpdate({ id: modelId }, updates, { new: true }).exec();
-  }
-
-  /**
-   * Deletes metadata for a specific model type.
-   * @param type - The type of the model (e.g., "internal-events", "external-hazards").
-   * @param modelId - The ID of the model for which metadata is being deleted.
-   * @param userId - The user ID used for validation and deletion.
-   * @returns The deleted metadata document or the updated document if the user was removed from the users list.
-   * Returns `null` if no metadata is found.
-   */
-  async deleteMetadata(type: string, modelId: string, userId: number): Promise<any> {
-    const metadataModel = this.getMetadataModelByType(type);
-    const document = await metadataModel.findOne({ id: modelId, users: userId }).exec();
-
-    if (!document) return null;
-
-    if (document.users.length === 1) {
-      // Delete the entire metadata if no users remain
-      return metadataModel.findOneAndDelete({ id: modelId }).exec();
-    }
-
-    // Remove user from the list and update the document
-    document.users = document.users.filter((user) => user !== userId);
-    return document.save();
-  }
 }